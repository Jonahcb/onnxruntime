--- conflicted
+++ resolved
@@ -432,16 +432,10 @@
 inline cublasStatus_t cublasCopyHelper(cudaStream_t, cublasHandle_t handle, int n, const double* x, int incx, double* y, int incy) {
   return cublasDcopy(handle, n, x, incx, y, incy);
 }
-<<<<<<< HEAD
-cublasStatus_t cublasCopyHelper(cublasHandle_t handle, int n, const half* x, int incx, half* y, int incy);
-#if defined(CUDA_VERSION) && CUDA_VERSION >= 11000
-cublasStatus_t cublasCopyHelper(cublasHandle_t handle, int n, const nv_bfloat16* x, int incx, nv_bfloat16* y, int incy);
-=======
 cublasStatus_t cublasCopyHelper(cudaStream_t stream, cublasHandle_t handle, int n, const half* x, int incx, half* y, int incy);
 #if defined(CUDA_VERSION) && CUDA_VERSION >= 11000
 cublasStatus_t cublasCopyHelper(cudaStream_t stream, cublasHandle_t handle, int n, const nv_bfloat16* x, int incx, nv_bfloat16* y, int incy);
->>>>>>> f649f917
-#endif
-
-
-
+#endif
+
+
+
